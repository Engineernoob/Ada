"""Command line interface for interacting with Ada."""

from __future__ import annotations

from dataclasses import dataclass
import asyncio
import os
import shlex
import time
<<<<<<< HEAD
=======
import shlex
>>>>>>> 788b2f1c
from typing import Optional

import torch

from core import ContextManager, ReasoningEngine, RewardEngine, AutonomousPlanner
from rl import AdaAgent, DialogueEnvironment, ExperienceBuffer
from missions import (
    MissionAuditor,
    MissionDaemon,
    MissionManager,
    MissionSettings,
    CurriculumTrainer,
)
from optimizer import OptimizerSettings
from optimizer.auto_tuner import AutoTuner
from optimizer.evolution_engine import EvolutionEngine
from optimizer.metrics_tracker import MetricsTracker
from optimizer.checkpoint_manager import CheckpointManager
from .event_loop import EventLoop


@dataclass
class PendingFeedback:
    state: torch.Tensor
    next_state: torch.Tensor
    action_index: int
    record_id: int
    user_input: str
    ada_response: str
    base_reward: float
    memory_id: int = 0


@dataclass
class AdaSession:
    context_manager: ContextManager
    engine: ReasoningEngine
    reward_engine: RewardEngine
    environment: DialogueEnvironment
    agent: AdaAgent
    autonomous_planner: AutonomousPlanner
    mission_manager: MissionManager | None = None
    mission_daemon: MissionDaemon | None = None
    metrics_tracker: MetricsTracker | None = None
    auto_tuner: AutoTuner | None = None
    evolution_engine: EvolutionEngine | None = None
    checkpoint_manager: CheckpointManager | None = None
    optimizer_settings: OptimizerSettings | None = None
    pending: Optional[PendingFeedback] = None
    cumulative_reward: float = 0.0
    feedback_count: int = 0
    dialog_count: int = 0  # Track dialogs for persona updates
    last_latency_ms: float = 0.0

    def handle_input(self, user_input: str) -> str:
        if user_input.startswith("/rate"):
            return self._handle_feedback(user_input)
        elif user_input.startswith("/plan"):
            return self._handle_planning_command(user_input)
        elif user_input.startswith("/goals"):
            return self._handle_goals_command()
        elif user_input.startswith("/run"):
            return self._handle_run_command(user_input)
        elif user_input.startswith("/memory"):
            return self._handle_memory_command()
        elif user_input.startswith("/persona"):
            return self._handle_persona_command()
        elif user_input.startswith("/abort"):
            return self._handle_abort_command(user_input)
        elif user_input.startswith("/mission"):
            return self._handle_mission_command(user_input)
        elif user_input.startswith("/daemon"):
            return self._handle_daemon_command(user_input)
        elif user_input.startswith("/audit"):
            return self._handle_audit_command()
        elif user_input.startswith("/optimize"):
            return self._handle_optimize_command(user_input)
        elif user_input.startswith("/evolve"):
            return self._handle_evolve_command()
        elif user_input.startswith("/metrics"):
            return self._handle_metrics_query(user_input)
        elif user_input.startswith("/rollback"):
            return self._handle_rollback_command(user_input)
        else:
            return self._handle_message(user_input)

    def _handle_message(self, user_input: str) -> str:
        state_vector = self.environment.encode(self.environment.state)
        prompt = self.context_manager.build_prompt(user_input)
        start_time = time.perf_counter()
        generation = self.engine.generate_with_metrics(prompt)
        self.last_latency_ms = (time.perf_counter() - start_time) * 1000.0
        ada_response = generation.text
        next_state = self.environment.observe(user_input, ada_response)
        next_state_vector = self.environment.encode(next_state)

        base_reward = self.engine.reward(user_input, ada_response)
        record_id = self.context_manager.remember(user_input, ada_response, base_reward)
        self.pending = PendingFeedback(
            state=state_vector,
            next_state=next_state_vector,
            action_index=generation.action_index,
            record_id=record_id,
            user_input=user_input,
            ada_response=ada_response,
            base_reward=base_reward,
            memory_id=generation.memory_id,
        )
        
        # Increment dialog count and check for persona updates
        self.dialog_count += 1
        if hasattr(self.engine.persona, 'needs_update') and self.engine.persona.needs_update(self.dialog_count):
            if self.engine.update_persona_from_memories():
                print(f"🎭 Persona updated after {self.dialog_count} dialogs")
                self.dialog_count = 0  # Reset counter after update
        
        confidence = generation.confidence
        return f"{ada_response} (confidence: {confidence:.2f})"

    def _handle_feedback(self, command: str) -> str:
        if not self.pending:
            return "No recent response to rate."
        parts = command.split(maxsplit=1)
        if len(parts) == 1:
            return "Provide feedback with '/rate good' or '/rate bad'."

        feedback = parts[1].strip()
        feedback_reward = self.reward_engine.compute(feedback, self.pending.user_input, self.pending.ada_response)
        final_reward = (
            feedback_reward if feedback_reward != 0.0 else self.pending.base_reward
        )

        self.context_manager.store.update_reward(self.pending.record_id, final_reward)
        single_update = self.agent.update_policy(
            self.pending.state,
            self.pending.action_index,
            final_reward,
            self.pending.next_state,
        )
        batch_update = self.agent.train_on_batch()
        self.agent.save()

        self.cumulative_reward += final_reward
        self.feedback_count += 1
        session_avg = self.cumulative_reward / max(1, self.feedback_count)

        losses: list[float] = []
        rewards: list[float] = []
        if single_update:
            losses.append(single_update[0])
            rewards.append(single_update[1])
        if batch_update:
            losses.append(batch_update[0])
            rewards.append(batch_update[1])

        display_loss = sum(losses) / len(losses) if losses else 0.0
        reward_trend = sum(rewards) / len(rewards) if rewards else final_reward

        # Update episodic memory with feedback reward
        if self.pending.memory_id > 0:
            updated = self.engine.update_memory_reward(self.pending.memory_id, final_reward)
            if updated:
                print(f"💾 Memory reward updated: {final_reward:+.2f}")

        self.pending = None
        
        # Trigger autonomous planning after feedback
        autonomous_result = self.autonomous_planner.infer_and_plan(trigger_after_conversation=True)
        if autonomous_result["status"] == "processed" and autonomous_result["intents_found"] > 0:
            print(f"\n🤖 Autonomous planning: detected {autonomous_result['intents_found']} potential goals")

        if self.metrics_tracker:
            grad_norm = float(getattr(self.agent, "last_grad_norm", 0.0) or 0.0)
            cpu_usage = self._cpu_usage()
            gpu_usage = self._gpu_usage()
            latency_ms = self.last_latency_ms
            self.metrics_tracker.record(
                reward_avg=session_avg,
                loss=display_loss,
                grad_norm=grad_norm,
                cpu_usage=cpu_usage,
                gpu_usage=gpu_usage,
                latency_ms=latency_ms,
            )

        return f"Reward noted. Session Avg: {session_avg:+.2f} | Loss: {display_loss:.4f} | Batch Reward: {reward_trend:+.2f}"

    def _handle_planning_command(self, command: str) -> str:
        parts = command.split(maxsplit=1)
        if len(parts) < 2:
            return "Usage: /plan \"<goal>\" or /plan <goal>"
        
        goal = parts[1].strip()
        if not goal:
            return "Please provide a goal to plan for."
        
        result = self.autonomous_planner.plan_from_command(goal)
        if result["status"] == "plan_created":
            plan = result["plan"]
            response = f"📋 Plan created: {plan.id}\n"
            response += f"Goal: {plan.goal}\n"
            response += f"Steps: {len(plan.steps)}\n"
            for i, step in enumerate(plan.steps, 1):
                response += f"  {i}. {step.description} ({step.tool})\n"
            response += f"\nUse '/run {plan.id}' to execute this plan."
            return response
        else:
            return f"Failed to create plan: {result.get('error', 'Unknown error')}"

    def _handle_goals_command(self) -> str:
        goals = self.autonomous_planner.get_goals()
        if not goals:
            return "No goals recorded yet."
        
        response = "🎯 Recent goals:\n"
        for goal in goals[:5]:
            status_icon = "✅" if goal["status"] == "completed" else "⏳" if goal["status"] == "created" else "❌"
            response += f"  {status_icon} {goal['goal'][:50]}... (priority: {goal['priority']:.2f})\n"
        
        response += f"\nTotal goals: {len(goals)}"
        return response

    def _handle_run_command(self, command: str) -> str:
        parts = command.split(maxsplit=1)
        if len(parts) < 2:
            return "Usage: /run <plan_id>"
        
        plan_id = parts[1].strip()
        if not plan_id:
            return "Please provide a plan ID to run."
        
        result = self.autonomous_planner.execute_plan(plan_id)
        if result["status"] == "executed":
            execution = result["execution"]
            evaluation = result["evaluation"]
            
            response = f"🚀 Plan {plan_id} execution:\n"
            response += f"✅ Success: {execution['success']}\n"
            response += f"📊 Completed: {execution['completed_steps']}/{execution['total_steps']} steps\n"
            response += f"🎯 Reward: {evaluation.get('adjusted_reward', 0):.2f}\n"
            return response
        else:
            return f"Failed to execute plan: {result.get('error', 'Unknown error')}"

    def _handle_memory_command(self) -> str:
        stats = self.engine.get_memory_stats()
        
        if not stats.get("memory_enabled", False):
            return "❌ Episodic memory is disabled"
        
        response = "🧠 Episodic Memory Status:\n"
        response += f"📊 Total memories: {stats.get('total_memories', 0)}\n"
        response += f"⭐ Average reward: {stats.get('average_reward', 0):.3f}\n"
        response += f"🔥 Max reward: {stats.get('max_reward', 0):.3f}\n"
        response += f"❄️ Min reward: {stats.get('min_reward', 0):.3f}\n"
        
        return response

    def _handle_persona_command(self) -> str:
        stats = self.engine.get_persona_stats()
        
        if not stats.get("persona_enabled", False):
            return "❌ Persona system is disabled"
        
        response = self.engine.persona.get_persona_summary()
        return response

    def _handle_mission_command(self, command: str) -> str:
        if not self.mission_manager:
            return "Mission system is not available."
        try:
            parts = shlex.split(command)
        except ValueError as exc:
            return f"Unable to parse command: {exc}"
        if len(parts) < 2:
            return "Usage: /mission <new|list|run>"
        action = parts[1].lower()
        if action == "new":
            if len(parts) < 3:
                return "Usage: /mission new \"<goal>\""
            goal = " ".join(parts[2:])
            mission = self.mission_manager.create_mission(goal)
            return f"🗒️ Mission {mission.id} created for goal: {mission.goal}"
        if action == "list":
            missions = self.mission_manager.list_missions(limit=10)
            if not missions:
                return "No missions recorded yet."
            response = ["📋 Missions:"]
            for mission in missions:
                status_icon = {
                    "completed": "✅",
                    "running": "⚙️",
                    "failed": "❌",
                }.get(mission.status, "⏳")
                response.append(
                    f"  {status_icon} {mission.id} — {mission.goal} (status: {mission.status})"
                )
            return "\n".join(response)
        if action == "run":
            if len(parts) < 3:
                return "Usage: /mission run <mission_id>"
            mission_id = parts[2]
            if not self.mission_daemon:
                return "Mission daemon is not configured."
            try:
                result = self.mission_daemon.run_mission_blocking(mission_id)
            except ValueError:
                return f"Mission {mission_id} was not found."
            status_icon = "✅" if result.success else "❌"
            details = ""
            if result.audit:
                details = (
                    f" | Reward Δ {result.audit.reward_delta:+.2f} Drift {result.audit.drift:.2f}"
                )
            return f"{status_icon} {result.message}{details}"
        return "Unknown /mission subcommand."

    def _handle_daemon_command(self, command: str) -> str:
        if not self.mission_daemon:
            return "Mission daemon is not configured."
        parts = command.split()
        if len(parts) < 2:
            return "Usage: /daemon start|stop|status"
        action = parts[1].lower()
        if action == "start":
            self.mission_daemon.start_background()
            return "🗓 Mission daemon started."
        if action == "stop":
            self.mission_daemon.stop_background()
            return "🛑 Mission daemon stopped."
        if action == "status":
            return "🟢 Daemon running" if self.mission_daemon.is_running else "⚪️ Daemon idle"
        return "Unknown /daemon subcommand."

    def _handle_audit_command(self) -> str:
        if not self.mission_daemon:
            return "Mission daemon is not configured."
        report = self.mission_daemon.run_audit_blocking()
        return (
            f"📈 Latest checkpoint audited. Reward Δ {report.reward_delta:+.2f} | Drift {report.drift:.2f}"
        )

    def _handle_optimize_command(self, command: str) -> str:
        if not self.auto_tuner:
            return "Auto-tuner is not configured."
        parts = command.split()
        if len(parts) < 2 or parts[1].lower() != "now":
            return "Usage: /optimize now"
        params = asyncio.run(self.auto_tuner.run_cycle())
        return (
            "🧪 Auto-tuner applied: "
            f"lr={params.learning_rate:.5f} hidden={params.hidden_size} "
            f"dropout={params.dropout:.2f} batch={params.batch_size}"
        )

    def _handle_evolve_command(self) -> str:
        if not self.evolution_engine:
            return "Evolution engine is not configured."
        result = asyncio.run(self.evolution_engine.run_cycle())
        best_delta = result.best_reward - result.baseline_reward
        if result.promoted:
            return (
                "🧬 Evolution complete. "
                f"Explored {len(result.explored)} variants | Δreward {best_delta:+.3f} | "
                f"Promoted {result.promoted.checkpoint_id}"
            )
        return (
            "🧬 Evolution complete. "
            f"Explored {len(result.explored)} variants | Δreward {best_delta:+.3f} | "
            "No promotion"
        )

    def _handle_metrics_query(self, command: str) -> str:
        if not self.metrics_tracker:
            return "Metrics tracker is not configured."
        parts = command.split()
        limit = 5
        if len(parts) > 1:
            try:
                limit = max(1, min(20, int(parts[1])))
            except ValueError:
                return "Usage: /metrics [count]"
        snapshots = self.metrics_tracker.get_recent(limit=limit)
        if not snapshots:
            return "No optimizer metrics recorded yet."
        lines = ["📊 Optimizer metrics:"]
        for snap in snapshots:
            lines.append(
                "  "
                f"{snap.timestamp.strftime('%H:%M:%S')} | reward={snap.reward_avg:+.3f} "
                f"loss={snap.loss:.4f} grad={snap.grad_norm:.3f} "
                f"cpu={snap.cpu_usage:.1f}% latency={snap.latency_ms:.1f}ms"
            )
        return "\n".join(lines)

    def _handle_rollback_command(self, command: str) -> str:
        if not self.checkpoint_manager:
            return "Checkpoint manager is not configured."
        if self.optimizer_settings and not self.optimizer_settings.rollback_safe:
            return "Rollback is disabled by configuration."
        parts = command.split(maxsplit=1)
        if len(parts) < 2:
            return "Usage: /rollback <checkpoint_id>"
        checkpoint_id = parts[1].strip()
        if not checkpoint_id:
            return "Usage: /rollback <checkpoint_id>"
        metadata = self.checkpoint_manager.rollback(checkpoint_id)
        if not metadata:
            return f"Checkpoint {checkpoint_id} not found."
        return (
            "🔁 Rollback applied: "
            f"{metadata.checkpoint_id} (Δreward {metadata.reward_delta:+.3f})"
        )

    def _cpu_usage(self) -> float:
        try:
            load_avg = os.getloadavg()[0]
            cores = os.cpu_count() or 1
            return max(0.0, min(100.0, (load_avg / cores) * 100))
        except OSError:
            return 0.0

    def _gpu_usage(self) -> float | None:
        # Placeholder for environments without GPU monitoring support
        return None


def main() -> None:
    print("Initializing Ada core systems...")
    
    try:
        context = ContextManager()
        print("  ✓ Context manager loaded")
    except Exception as e:
        print(f"  ❌ Context manager failed: {e}")
        return
    
    try:
        # Use TextEncoder by default to avoid sentence-transformers import issues
        engine = ReasoningEngine(use_language_encoder=False)
        print("  ✓ Reasoning engine loaded")
    except Exception as e:
        print(f"  ❌ Reasoning engine failed: {e}")
        return
    
    try:
        reward_engine = RewardEngine()
        print("  ✓ Reward engine loaded")
    except Exception as e:
        print(f"  ❌ Reward engine failed: {e}")
        return
        
    try:
        environment = DialogueEnvironment()
        print("  ✓ Dialogue environment loaded")
    except Exception as e:
        print(f"  ❌ Dialogue environment failed: {e}")
        return
        
    try:
        memory = ExperienceBuffer()
        print("  ✓ Experience buffer loaded")
    except Exception as e:
        print(f"  ❌ Experience buffer failed: {e}")
        return
        
    try:
        agent = AdaAgent(model=engine.model, memory=memory, action_space=engine.action_space, checkpoint_path=engine.checkpoint_path)
        print("  ✓ Ada agent created")
    except Exception as e:
        print(f"  ❌ Ada agent failed: {e}")
        print("  This may be due to model incompatibility. Trying fallback...")
        # Create a minimal agent without neural model
        class MinimalAgent:
            def __init__(self):
                self.action_space = len(engine.phrases)
                self.memory = memory
                self.model = engine.model
            def update_policy(self, *args, **kwargs):
                return None
            def train_on_batch(self, *args, **kwargs):
                return None
            def save(self):
                pass
        agent = MinimalAgent()
        print("  ✓ Minimal fallback agent created")
    
    try:
        # Initialize autonomous planner with persona integration
        autonomous_planner = AutonomousPlanner(context_manager=context, reasoning_engine=engine)
        print("  ✓ Autonomous planner loaded")
    except Exception as e:
        print(f"  ❌ Autonomous planner failed: {e}")
        autonomous_planner = None

    try:
        optimizer_settings = OptimizerSettings.from_settings()
        metrics_tracker = MetricsTracker()
        checkpoint_manager = CheckpointManager()
        auto_tuner = AutoTuner(tracker=metrics_tracker, settings=optimizer_settings)
        evolution_engine = EvolutionEngine(
            settings=optimizer_settings,
            auto_tuner=auto_tuner,
            tracker=metrics_tracker,
            checkpoint_manager=checkpoint_manager,
        )
        print("  ✓ Optimizer stack ready")
    except Exception as e:
        print(f"  ❌ Optimizer stack failed: {e}")
        optimizer_settings = None
        metrics_tracker = None
        auto_tuner = None
        evolution_engine = None
        checkpoint_manager = None

    try:
        mission_settings = MissionSettings.from_settings()
        mission_manager = MissionManager()
        curriculum_trainer = CurriculumTrainer()
        mission_auditor = MissionAuditor()
        mission_daemon = MissionDaemon(
            manager=mission_manager,
            trainer=curriculum_trainer,
            auditor=mission_auditor,
            settings=mission_settings,
            auto_tuner=auto_tuner,
        )
        print("  ✓ Mission daemon ready")
    except Exception as e:
        print(f"  ❌ Mission daemon failed: {e}")
        mission_manager = None
        mission_daemon = None

    try:
        session = AdaSession(
            context_manager=context,
            engine=engine,
            reward_engine=reward_engine,
            environment=environment,
            agent=agent,
            autonomous_planner=autonomous_planner,
            mission_manager=mission_manager,
            mission_daemon=mission_daemon,
            metrics_tracker=metrics_tracker,
            auto_tuner=auto_tuner,
            evolution_engine=evolution_engine,
            checkpoint_manager=checkpoint_manager,
            optimizer_settings=optimizer_settings,
        )
        print("  ✓ Session initialized")
    except Exception as e:
        print(f"  ❌ Session failed: {e}")
        return
    
    try:
        loop = EventLoop()
        print("  ✓ Event loop ready")
    except Exception as e:
        print(f"  ❌ Event loop failed: {e}")
        return
    
    print("")
    print("🎉 Ada initialization complete!")
    print("Ada: Hello Taahirah, systems ready to learn. Type 'quit' to exit.")
    print(
        "Commands available: /plan <goal>, /goals, /run <plan_id>, /abort <plan_id>, "
        "/mission new \"<goal>\", /mission list, /mission run <id>, /daemon start, /audit, /memory, /persona, "
        "/optimize now, /evolve, /metrics [n], /rollback <checkpoint_id>"
<<<<<<< HEAD
=======
        "/mission new \"<goal>\", /mission list, /mission run <id>, /daemon start, /audit, /memory, /persona"
>>>>>>> 788b2f1c
    )
    print("")
    print("💡 Note: Running in fallback mode due to external library compatibility issues.")
    print("   Core functionality (memory, persona, planning) is fully operational.")
    print("")
    
    try:
        loop.run(session.handle_input)
    except KeyboardInterrupt:
        print("\nAda: Goodbye!")
    except Exception as e:
        print(f"\nError during execution: {e}")
        print("Ada: System encountered an issue. Please check logs.")


if __name__ == "__main__":
    main()<|MERGE_RESOLUTION|>--- conflicted
+++ resolved
@@ -7,10 +7,7 @@
 import os
 import shlex
 import time
-<<<<<<< HEAD
-=======
 import shlex
->>>>>>> 788b2f1c
 from typing import Optional
 
 import torch
@@ -579,10 +576,7 @@
         "Commands available: /plan <goal>, /goals, /run <plan_id>, /abort <plan_id>, "
         "/mission new \"<goal>\", /mission list, /mission run <id>, /daemon start, /audit, /memory, /persona, "
         "/optimize now, /evolve, /metrics [n], /rollback <checkpoint_id>"
-<<<<<<< HEAD
-=======
         "/mission new \"<goal>\", /mission list, /mission run <id>, /daemon start, /audit, /memory, /persona"
->>>>>>> 788b2f1c
     )
     print("")
     print("💡 Note: Running in fallback mode due to external library compatibility issues.")
