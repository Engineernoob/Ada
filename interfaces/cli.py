"""Command line interface for interacting with Ada."""

from __future__ import annotations

from dataclasses import dataclass
<<<<<<< HEAD
import asyncio
import os
import shlex
import time
=======
import shlex
>>>>>>> b4a26f43
from typing import Optional

import torch

from core import ContextManager, ReasoningEngine, RewardEngine, AutonomousPlanner
from rl import AdaAgent, DialogueEnvironment, ExperienceBuffer
from missions import (
    MissionAuditor,
    MissionDaemon,
    MissionManager,
    MissionSettings,
    CurriculumTrainer,
)
<<<<<<< HEAD
from optimizer import OptimizerSettings
from optimizer.auto_tuner import AutoTuner
from optimizer.evolution_engine import EvolutionEngine
from optimizer.metrics_tracker import MetricsTracker
from optimizer.checkpoint_manager import CheckpointManager
=======
>>>>>>> b4a26f43
from .event_loop import EventLoop


@dataclass
class PendingFeedback:
    state: torch.Tensor
    next_state: torch.Tensor
    action_index: int
    record_id: int
    user_input: str
    ada_response: str
    base_reward: float
    memory_id: int = 0


@dataclass
class AdaSession:
    context_manager: ContextManager
    engine: ReasoningEngine
    reward_engine: RewardEngine
    environment: DialogueEnvironment
    agent: AdaAgent
    autonomous_planner: AutonomousPlanner
    mission_manager: MissionManager | None = None
    mission_daemon: MissionDaemon | None = None
<<<<<<< HEAD
    metrics_tracker: MetricsTracker | None = None
    auto_tuner: AutoTuner | None = None
    evolution_engine: EvolutionEngine | None = None
    checkpoint_manager: CheckpointManager | None = None
    optimizer_settings: OptimizerSettings | None = None
=======
>>>>>>> b4a26f43
    pending: Optional[PendingFeedback] = None
    cumulative_reward: float = 0.0
    feedback_count: int = 0
    dialog_count: int = 0  # Track dialogs for persona updates
    last_latency_ms: float = 0.0

    def handle_input(self, user_input: str) -> str:
        if user_input.startswith("/rate"):
            return self._handle_feedback(user_input)
        elif user_input.startswith("/plan"):
            return self._handle_planning_command(user_input)
        elif user_input.startswith("/goals"):
            return self._handle_goals_command()
        elif user_input.startswith("/run"):
            return self._handle_run_command(user_input)
        elif user_input.startswith("/memory"):
            return self._handle_memory_command()
        elif user_input.startswith("/persona"):
            return self._handle_persona_command()
        elif user_input.startswith("/abort"):
            return self._handle_abort_command(user_input)
        elif user_input.startswith("/mission"):
            return self._handle_mission_command(user_input)
        elif user_input.startswith("/daemon"):
            return self._handle_daemon_command(user_input)
        elif user_input.startswith("/audit"):
            return self._handle_audit_command()
<<<<<<< HEAD
        elif user_input.startswith("/optimize"):
            return self._handle_optimize_command(user_input)
        elif user_input.startswith("/evolve"):
            return self._handle_evolve_command()
        elif user_input.startswith("/metrics"):
            return self._handle_metrics_query(user_input)
        elif user_input.startswith("/rollback"):
            return self._handle_rollback_command(user_input)
=======
>>>>>>> b4a26f43
        else:
            return self._handle_message(user_input)

    def _handle_message(self, user_input: str) -> str:
        state_vector = self.environment.encode(self.environment.state)
        prompt = self.context_manager.build_prompt(user_input)
        start_time = time.perf_counter()
        generation = self.engine.generate_with_metrics(prompt)
        self.last_latency_ms = (time.perf_counter() - start_time) * 1000.0
        ada_response = generation.text
        next_state = self.environment.observe(user_input, ada_response)
        next_state_vector = self.environment.encode(next_state)

        base_reward = self.engine.reward(user_input, ada_response)
        record_id = self.context_manager.remember(user_input, ada_response, base_reward)
        self.pending = PendingFeedback(
            state=state_vector,
            next_state=next_state_vector,
            action_index=generation.action_index,
            record_id=record_id,
            user_input=user_input,
            ada_response=ada_response,
            base_reward=base_reward,
            memory_id=generation.memory_id,
        )
        
        # Increment dialog count and check for persona updates
        self.dialog_count += 1
        if hasattr(self.engine.persona, 'needs_update') and self.engine.persona.needs_update(self.dialog_count):
            if self.engine.update_persona_from_memories():
                print(f"🎭 Persona updated after {self.dialog_count} dialogs")
                self.dialog_count = 0  # Reset counter after update
        
        confidence = generation.confidence
        return f"{ada_response} (confidence: {confidence:.2f})"

    def _handle_feedback(self, command: str) -> str:
        if not self.pending:
            return "No recent response to rate."
        parts = command.split(maxsplit=1)
        if len(parts) == 1:
            return "Provide feedback with '/rate good' or '/rate bad'."

        feedback = parts[1].strip()
        feedback_reward = self.reward_engine.compute(feedback, self.pending.user_input, self.pending.ada_response)
        final_reward = (
            feedback_reward if feedback_reward != 0.0 else self.pending.base_reward
        )

        self.context_manager.store.update_reward(self.pending.record_id, final_reward)
        single_update = self.agent.update_policy(
            self.pending.state,
            self.pending.action_index,
            final_reward,
            self.pending.next_state,
        )
        batch_update = self.agent.train_on_batch()
        self.agent.save()

        self.cumulative_reward += final_reward
        self.feedback_count += 1
        session_avg = self.cumulative_reward / max(1, self.feedback_count)

        losses: list[float] = []
        rewards: list[float] = []
        if single_update:
            losses.append(single_update[0])
            rewards.append(single_update[1])
        if batch_update:
            losses.append(batch_update[0])
            rewards.append(batch_update[1])

        display_loss = sum(losses) / len(losses) if losses else 0.0
        reward_trend = sum(rewards) / len(rewards) if rewards else final_reward

        # Update episodic memory with feedback reward
        if self.pending.memory_id > 0:
            updated = self.engine.update_memory_reward(self.pending.memory_id, final_reward)
            if updated:
                print(f"💾 Memory reward updated: {final_reward:+.2f}")

        self.pending = None
        
        # Trigger autonomous planning after feedback
        autonomous_result = self.autonomous_planner.infer_and_plan(trigger_after_conversation=True)
        if autonomous_result["status"] == "processed" and autonomous_result["intents_found"] > 0:
            print(f"\n🤖 Autonomous planning: detected {autonomous_result['intents_found']} potential goals")

        if self.metrics_tracker:
            grad_norm = float(getattr(self.agent, "last_grad_norm", 0.0) or 0.0)
            cpu_usage = self._cpu_usage()
            gpu_usage = self._gpu_usage()
            latency_ms = self.last_latency_ms
            self.metrics_tracker.record(
                reward_avg=session_avg,
                loss=display_loss,
                grad_norm=grad_norm,
                cpu_usage=cpu_usage,
                gpu_usage=gpu_usage,
                latency_ms=latency_ms,
            )

        return f"Reward noted. Session Avg: {session_avg:+.2f} | Loss: {display_loss:.4f} | Batch Reward: {reward_trend:+.2f}"

    def _handle_planning_command(self, command: str) -> str:
        parts = command.split(maxsplit=1)
        if len(parts) < 2:
            return "Usage: /plan \"<goal>\" or /plan <goal>"
        
        goal = parts[1].strip()
        if not goal:
            return "Please provide a goal to plan for."
        
        result = self.autonomous_planner.plan_from_command(goal)
        if result["status"] == "plan_created":
            plan = result["plan"]
            response = f"📋 Plan created: {plan.id}\n"
            response += f"Goal: {plan.goal}\n"
            response += f"Steps: {len(plan.steps)}\n"
            for i, step in enumerate(plan.steps, 1):
                response += f"  {i}. {step.description} ({step.tool})\n"
            response += f"\nUse '/run {plan.id}' to execute this plan."
            return response
        else:
            return f"Failed to create plan: {result.get('error', 'Unknown error')}"

    def _handle_goals_command(self) -> str:
        goals = self.autonomous_planner.get_goals()
        if not goals:
            return "No goals recorded yet."
        
        response = "🎯 Recent goals:\n"
        for goal in goals[:5]:
            status_icon = "✅" if goal["status"] == "completed" else "⏳" if goal["status"] == "created" else "❌"
            response += f"  {status_icon} {goal['goal'][:50]}... (priority: {goal['priority']:.2f})\n"
        
        response += f"\nTotal goals: {len(goals)}"
        return response

    def _handle_run_command(self, command: str) -> str:
        parts = command.split(maxsplit=1)
        if len(parts) < 2:
            return "Usage: /run <plan_id>"
        
        plan_id = parts[1].strip()
        if not plan_id:
            return "Please provide a plan ID to run."
        
        result = self.autonomous_planner.execute_plan(plan_id)
        if result["status"] == "executed":
            execution = result["execution"]
            evaluation = result["evaluation"]
            
            response = f"🚀 Plan {plan_id} execution:\n"
            response += f"✅ Success: {execution['success']}\n"
            response += f"📊 Completed: {execution['completed_steps']}/{execution['total_steps']} steps\n"
            response += f"🎯 Reward: {evaluation.get('adjusted_reward', 0):.2f}\n"
            return response
        else:
            return f"Failed to execute plan: {result.get('error', 'Unknown error')}"

    def _handle_memory_command(self) -> str:
        stats = self.engine.get_memory_stats()
        
        if not stats.get("memory_enabled", False):
            return "❌ Episodic memory is disabled"
        
        response = "🧠 Episodic Memory Status:\n"
        response += f"📊 Total memories: {stats.get('total_memories', 0)}\n"
        response += f"⭐ Average reward: {stats.get('average_reward', 0):.3f}\n"
        response += f"🔥 Max reward: {stats.get('max_reward', 0):.3f}\n"
        response += f"❄️ Min reward: {stats.get('min_reward', 0):.3f}\n"
        
        return response

    def _handle_persona_command(self) -> str:
        stats = self.engine.get_persona_stats()
        
        if not stats.get("persona_enabled", False):
            return "❌ Persona system is disabled"
        
        response = self.engine.persona.get_persona_summary()
        return response

    def _handle_mission_command(self, command: str) -> str:
        if not self.mission_manager:
            return "Mission system is not available."
        try:
            parts = shlex.split(command)
        except ValueError as exc:
            return f"Unable to parse command: {exc}"
        if len(parts) < 2:
            return "Usage: /mission <new|list|run>"
        action = parts[1].lower()
        if action == "new":
            if len(parts) < 3:
                return "Usage: /mission new \"<goal>\""
            goal = " ".join(parts[2:])
            mission = self.mission_manager.create_mission(goal)
            return f"🗒️ Mission {mission.id} created for goal: {mission.goal}"
        if action == "list":
            missions = self.mission_manager.list_missions(limit=10)
            if not missions:
                return "No missions recorded yet."
            response = ["📋 Missions:"]
            for mission in missions:
                status_icon = {
                    "completed": "✅",
                    "running": "⚙️",
                    "failed": "❌",
                }.get(mission.status, "⏳")
                response.append(
                    f"  {status_icon} {mission.id} — {mission.goal} (status: {mission.status})"
                )
            return "\n".join(response)
        if action == "run":
            if len(parts) < 3:
                return "Usage: /mission run <mission_id>"
            mission_id = parts[2]
            if not self.mission_daemon:
                return "Mission daemon is not configured."
            try:
                result = self.mission_daemon.run_mission_blocking(mission_id)
            except ValueError:
                return f"Mission {mission_id} was not found."
            status_icon = "✅" if result.success else "❌"
            details = ""
            if result.audit:
                details = (
                    f" | Reward Δ {result.audit.reward_delta:+.2f} Drift {result.audit.drift:.2f}"
                )
            return f"{status_icon} {result.message}{details}"
        return "Unknown /mission subcommand."

    def _handle_daemon_command(self, command: str) -> str:
        if not self.mission_daemon:
            return "Mission daemon is not configured."
        parts = command.split()
        if len(parts) < 2:
            return "Usage: /daemon start|stop|status"
        action = parts[1].lower()
        if action == "start":
            self.mission_daemon.start_background()
            return "🗓 Mission daemon started."
        if action == "stop":
            self.mission_daemon.stop_background()
            return "🛑 Mission daemon stopped."
        if action == "status":
            return "🟢 Daemon running" if self.mission_daemon.is_running else "⚪️ Daemon idle"
        return "Unknown /daemon subcommand."

    def _handle_audit_command(self) -> str:
        if not self.mission_daemon:
            return "Mission daemon is not configured."
        report = self.mission_daemon.run_audit_blocking()
        return (
            f"📈 Latest checkpoint audited. Reward Δ {report.reward_delta:+.2f} | Drift {report.drift:.2f}"
        )

<<<<<<< HEAD
    def _handle_optimize_command(self, command: str) -> str:
        if not self.auto_tuner:
            return "Auto-tuner is not configured."
        parts = command.split()
        if len(parts) < 2 or parts[1].lower() != "now":
            return "Usage: /optimize now"
        params = asyncio.run(self.auto_tuner.run_cycle())
        return (
            "🧪 Auto-tuner applied: "
            f"lr={params.learning_rate:.5f} hidden={params.hidden_size} "
            f"dropout={params.dropout:.2f} batch={params.batch_size}"
        )

    def _handle_evolve_command(self) -> str:
        if not self.evolution_engine:
            return "Evolution engine is not configured."
        result = asyncio.run(self.evolution_engine.run_cycle())
        best_delta = result.best_reward - result.baseline_reward
        if result.promoted:
            return (
                "🧬 Evolution complete. "
                f"Explored {len(result.explored)} variants | Δreward {best_delta:+.3f} | "
                f"Promoted {result.promoted.checkpoint_id}"
            )
        return (
            "🧬 Evolution complete. "
            f"Explored {len(result.explored)} variants | Δreward {best_delta:+.3f} | "
            "No promotion"
        )

    def _handle_metrics_query(self, command: str) -> str:
        if not self.metrics_tracker:
            return "Metrics tracker is not configured."
        parts = command.split()
        limit = 5
        if len(parts) > 1:
            try:
                limit = max(1, min(20, int(parts[1])))
            except ValueError:
                return "Usage: /metrics [count]"
        snapshots = self.metrics_tracker.get_recent(limit=limit)
        if not snapshots:
            return "No optimizer metrics recorded yet."
        lines = ["📊 Optimizer metrics:"]
        for snap in snapshots:
            lines.append(
                "  "
                f"{snap.timestamp.strftime('%H:%M:%S')} | reward={snap.reward_avg:+.3f} "
                f"loss={snap.loss:.4f} grad={snap.grad_norm:.3f} "
                f"cpu={snap.cpu_usage:.1f}% latency={snap.latency_ms:.1f}ms"
            )
        return "\n".join(lines)

    def _handle_rollback_command(self, command: str) -> str:
        if not self.checkpoint_manager:
            return "Checkpoint manager is not configured."
        if self.optimizer_settings and not self.optimizer_settings.rollback_safe:
            return "Rollback is disabled by configuration."
        parts = command.split(maxsplit=1)
        if len(parts) < 2:
            return "Usage: /rollback <checkpoint_id>"
        checkpoint_id = parts[1].strip()
        if not checkpoint_id:
            return "Usage: /rollback <checkpoint_id>"
        metadata = self.checkpoint_manager.rollback(checkpoint_id)
        if not metadata:
            return f"Checkpoint {checkpoint_id} not found."
        return (
            "🔁 Rollback applied: "
            f"{metadata.checkpoint_id} (Δreward {metadata.reward_delta:+.3f})"
        )

    def _cpu_usage(self) -> float:
        try:
            load_avg = os.getloadavg()[0]
            cores = os.cpu_count() or 1
            return max(0.0, min(100.0, (load_avg / cores) * 100))
        except OSError:
            return 0.0

    def _gpu_usage(self) -> float | None:
        # Placeholder for environments without GPU monitoring support
        return None

=======
>>>>>>> b4a26f43

def main() -> None:
    print("Initializing Ada core systems...")
    
    try:
        context = ContextManager()
        print("  ✓ Context manager loaded")
    except Exception as e:
        print(f"  ❌ Context manager failed: {e}")
        return
    
    try:
        # Use TextEncoder by default to avoid sentence-transformers import issues
        engine = ReasoningEngine(use_language_encoder=False)
        print("  ✓ Reasoning engine loaded")
    except Exception as e:
        print(f"  ❌ Reasoning engine failed: {e}")
        return
    
    try:
        reward_engine = RewardEngine()
        print("  ✓ Reward engine loaded")
    except Exception as e:
        print(f"  ❌ Reward engine failed: {e}")
        return
        
    try:
        environment = DialogueEnvironment()
        print("  ✓ Dialogue environment loaded")
    except Exception as e:
        print(f"  ❌ Dialogue environment failed: {e}")
        return
        
    try:
        memory = ExperienceBuffer()
        print("  ✓ Experience buffer loaded")
    except Exception as e:
        print(f"  ❌ Experience buffer failed: {e}")
        return
        
    try:
        agent = AdaAgent(model=engine.model, memory=memory, action_space=engine.action_space, checkpoint_path=engine.checkpoint_path)
        print("  ✓ Ada agent created")
    except Exception as e:
        print(f"  ❌ Ada agent failed: {e}")
        print("  This may be due to model incompatibility. Trying fallback...")
        # Create a minimal agent without neural model
        class MinimalAgent:
            def __init__(self):
                self.action_space = len(engine.phrases)
                self.memory = memory
                self.model = engine.model
            def update_policy(self, *args, **kwargs):
                return None
            def train_on_batch(self, *args, **kwargs):
                return None
            def save(self):
                pass
        agent = MinimalAgent()
        print("  ✓ Minimal fallback agent created")
    
    try:
        # Initialize autonomous planner with persona integration
        autonomous_planner = AutonomousPlanner(context_manager=context, reasoning_engine=engine)
        print("  ✓ Autonomous planner loaded")
    except Exception as e:
        print(f"  ❌ Autonomous planner failed: {e}")
        autonomous_planner = None

    try:
<<<<<<< HEAD
        optimizer_settings = OptimizerSettings.from_settings()
        metrics_tracker = MetricsTracker()
        checkpoint_manager = CheckpointManager()
        auto_tuner = AutoTuner(tracker=metrics_tracker, settings=optimizer_settings)
        evolution_engine = EvolutionEngine(
            settings=optimizer_settings,
            auto_tuner=auto_tuner,
            tracker=metrics_tracker,
            checkpoint_manager=checkpoint_manager,
        )
        print("  ✓ Optimizer stack ready")
    except Exception as e:
        print(f"  ❌ Optimizer stack failed: {e}")
        optimizer_settings = None
        metrics_tracker = None
        auto_tuner = None
        evolution_engine = None
        checkpoint_manager = None

    try:
=======
>>>>>>> b4a26f43
        mission_settings = MissionSettings.from_settings()
        mission_manager = MissionManager()
        curriculum_trainer = CurriculumTrainer()
        mission_auditor = MissionAuditor()
        mission_daemon = MissionDaemon(
            manager=mission_manager,
            trainer=curriculum_trainer,
            auditor=mission_auditor,
            settings=mission_settings,
<<<<<<< HEAD
            auto_tuner=auto_tuner,
=======
>>>>>>> b4a26f43
        )
        print("  ✓ Mission daemon ready")
    except Exception as e:
        print(f"  ❌ Mission daemon failed: {e}")
        mission_manager = None
        mission_daemon = None

    try:
        session = AdaSession(
            context_manager=context,
            engine=engine,
            reward_engine=reward_engine,
            environment=environment,
            agent=agent,
            autonomous_planner=autonomous_planner,
            mission_manager=mission_manager,
            mission_daemon=mission_daemon,
<<<<<<< HEAD
            metrics_tracker=metrics_tracker,
            auto_tuner=auto_tuner,
            evolution_engine=evolution_engine,
            checkpoint_manager=checkpoint_manager,
            optimizer_settings=optimizer_settings,
=======
>>>>>>> b4a26f43
        )
        print("  ✓ Session initialized")
    except Exception as e:
        print(f"  ❌ Session failed: {e}")
        return
    
    try:
        loop = EventLoop()
        print("  ✓ Event loop ready")
    except Exception as e:
        print(f"  ❌ Event loop failed: {e}")
        return
    
    print("")
    print("🎉 Ada initialization complete!")
    print("Ada: Hello Taahirah, systems ready to learn. Type 'quit' to exit.")
    print(
        "Commands available: /plan <goal>, /goals, /run <plan_id>, /abort <plan_id>, "
<<<<<<< HEAD
        "/mission new \"<goal>\", /mission list, /mission run <id>, /daemon start, /audit, /memory, /persona, "
        "/optimize now, /evolve, /metrics [n], /rollback <checkpoint_id>"
=======
        "/mission new \"<goal>\", /mission list, /mission run <id>, /daemon start, /audit, /memory, /persona"
>>>>>>> b4a26f43
    )
    print("")
    print("💡 Note: Running in fallback mode due to external library compatibility issues.")
    print("   Core functionality (memory, persona, planning) is fully operational.")
    print("")
    
    try:
        loop.run(session.handle_input)
    except KeyboardInterrupt:
        print("\nAda: Goodbye!")
    except Exception as e:
        print(f"\nError during execution: {e}")
        print("Ada: System encountered an issue. Please check logs.")


if __name__ == "__main__":
    main()<|MERGE_RESOLUTION|>--- conflicted
+++ resolved
@@ -3,14 +3,11 @@
 from __future__ import annotations
 
 from dataclasses import dataclass
-<<<<<<< HEAD
 import asyncio
 import os
 import shlex
 import time
-=======
 import shlex
->>>>>>> b4a26f43
 from typing import Optional
 
 import torch
@@ -24,14 +21,11 @@
     MissionSettings,
     CurriculumTrainer,
 )
-<<<<<<< HEAD
 from optimizer import OptimizerSettings
 from optimizer.auto_tuner import AutoTuner
 from optimizer.evolution_engine import EvolutionEngine
 from optimizer.metrics_tracker import MetricsTracker
 from optimizer.checkpoint_manager import CheckpointManager
-=======
->>>>>>> b4a26f43
 from .event_loop import EventLoop
 
 
@@ -57,14 +51,11 @@
     autonomous_planner: AutonomousPlanner
     mission_manager: MissionManager | None = None
     mission_daemon: MissionDaemon | None = None
-<<<<<<< HEAD
     metrics_tracker: MetricsTracker | None = None
     auto_tuner: AutoTuner | None = None
     evolution_engine: EvolutionEngine | None = None
     checkpoint_manager: CheckpointManager | None = None
     optimizer_settings: OptimizerSettings | None = None
-=======
->>>>>>> b4a26f43
     pending: Optional[PendingFeedback] = None
     cumulative_reward: float = 0.0
     feedback_count: int = 0
@@ -92,7 +83,6 @@
             return self._handle_daemon_command(user_input)
         elif user_input.startswith("/audit"):
             return self._handle_audit_command()
-<<<<<<< HEAD
         elif user_input.startswith("/optimize"):
             return self._handle_optimize_command(user_input)
         elif user_input.startswith("/evolve"):
@@ -101,8 +91,6 @@
             return self._handle_metrics_query(user_input)
         elif user_input.startswith("/rollback"):
             return self._handle_rollback_command(user_input)
-=======
->>>>>>> b4a26f43
         else:
             return self._handle_message(user_input)
 
@@ -362,7 +350,6 @@
             f"📈 Latest checkpoint audited. Reward Δ {report.reward_delta:+.2f} | Drift {report.drift:.2f}"
         )
 
-<<<<<<< HEAD
     def _handle_optimize_command(self, command: str) -> str:
         if not self.auto_tuner:
             return "Auto-tuner is not configured."
@@ -447,8 +434,6 @@
         # Placeholder for environments without GPU monitoring support
         return None
 
-=======
->>>>>>> b4a26f43
 
 def main() -> None:
     print("Initializing Ada core systems...")
@@ -519,7 +504,6 @@
         autonomous_planner = None
 
     try:
-<<<<<<< HEAD
         optimizer_settings = OptimizerSettings.from_settings()
         metrics_tracker = MetricsTracker()
         checkpoint_manager = CheckpointManager()
@@ -540,8 +524,6 @@
         checkpoint_manager = None
 
     try:
-=======
->>>>>>> b4a26f43
         mission_settings = MissionSettings.from_settings()
         mission_manager = MissionManager()
         curriculum_trainer = CurriculumTrainer()
@@ -551,10 +533,7 @@
             trainer=curriculum_trainer,
             auditor=mission_auditor,
             settings=mission_settings,
-<<<<<<< HEAD
             auto_tuner=auto_tuner,
-=======
->>>>>>> b4a26f43
         )
         print("  ✓ Mission daemon ready")
     except Exception as e:
@@ -572,14 +551,11 @@
             autonomous_planner=autonomous_planner,
             mission_manager=mission_manager,
             mission_daemon=mission_daemon,
-<<<<<<< HEAD
             metrics_tracker=metrics_tracker,
             auto_tuner=auto_tuner,
             evolution_engine=evolution_engine,
             checkpoint_manager=checkpoint_manager,
             optimizer_settings=optimizer_settings,
-=======
->>>>>>> b4a26f43
         )
         print("  ✓ Session initialized")
     except Exception as e:
@@ -598,12 +574,9 @@
     print("Ada: Hello Taahirah, systems ready to learn. Type 'quit' to exit.")
     print(
         "Commands available: /plan <goal>, /goals, /run <plan_id>, /abort <plan_id>, "
-<<<<<<< HEAD
         "/mission new \"<goal>\", /mission list, /mission run <id>, /daemon start, /audit, /memory, /persona, "
         "/optimize now, /evolve, /metrics [n], /rollback <checkpoint_id>"
-=======
         "/mission new \"<goal>\", /mission list, /mission run <id>, /daemon start, /audit, /memory, /persona"
->>>>>>> b4a26f43
     )
     print("")
     print("💡 Note: Running in fallback mode due to external library compatibility issues.")
